--- conflicted
+++ resolved
@@ -7,11 +7,6 @@
     "scraper",
     "crawler"
   ],
-<<<<<<< HEAD
-  "version": "0.13.2",
-  "main": "dist/_module.js",
-  "repository": "https://github.com/catdevnull/twitter-scraper.git",
-=======
   "version": "0.14.1",
   "main": "dist/default/cjs/index.js",
   "types": "./dist/types/index.d.ts",
@@ -26,8 +21,7 @@
       "require": "./dist/default/cjs/index.js"
     }
   },
-  "repository": "https://github.com/the-convocation/twitter-scraper.git",
->>>>>>> 910b0384
+  "repository": "https://github.com/catdevnull/twitter-scraper.git",
   "author": "karashiiro <49822414+karashiiro@users.noreply.github.com>",
   "license": "MIT",
   "engines": {
