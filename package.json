{
  "name": "@catdevnull/twitter-scraper",
  "description": "A port of n0madic/twitter-scraper to Node.js.",
  "keywords": [
    "x",
    "twitter",
    "scraper",
    "crawler"
  ],
<<<<<<< HEAD
  "version": "0.12.3",
=======
  "version": "0.13.1",
>>>>>>> 334a5dbf
  "main": "dist/_module.js",
  "repository": "https://github.com/catdevnull/twitter-scraper.git",
  "author": "karashiiro <49822414+karashiiro@users.noreply.github.com>",
  "license": "MIT",
  "engines": {
    "node": ">=16"
  },
  "packageManager": "yarn@1.22.19",
  "scripts": {
    "build": "tsc",
    "commit": "cz",
    "docs:generate": "typedoc --options typedoc.json",
    "docs:deploy": "yarn docs:generate && gh-pages -d docs",
    "format": "prettier --write src/**/*.ts",
    "prepare": "husky install",
    "test": "jest"
  },
  "dependencies": {
    "@sinclair/typebox": "^0.32.20",
    "cross-fetch": "^4.0.0-alpha.5",
    "headers-polyfill": "^3.1.2",
    "json-stable-stringify": "^1.0.2",
    "otpauth": "^9.2.2",
    "set-cookie-parser": "^2.6.0",
    "tough-cookie": "^4.1.2",
    "tslib": "^2.5.2"
  },
  "devDependencies": {
    "@commitlint/cli": "^17.6.3",
    "@commitlint/config-conventional": "^17.6.3",
    "@tsconfig/node16": "^16.1.0",
    "@types/jest": "^29.5.1",
    "@types/json-stable-stringify": "^1.0.34",
    "@types/set-cookie-parser": "^2.4.2",
    "@types/tough-cookie": "^4.0.2",
    "@typescript-eslint/eslint-plugin": "^5.59.7",
    "@typescript-eslint/parser": "^5.59.7",
    "cz-conventional-changelog": "^3.3.0",
    "dotenv": "^16.3.1",
    "eslint": "^8.41.0",
    "eslint-config-prettier": "^8.8.0",
    "eslint-plugin-prettier": "^4.2.1",
    "gh-pages": "^5.0.0",
    "https-proxy-agent": "^7.0.2",
    "husky": "^8.0.3",
    "jest": "^29.5.0",
    "lint-staged": "^13.2.2",
    "prettier": "^2.8.8",
    "ts-jest": "^29.1.0",
    "typedoc": "^0.24.7",
    "typescript": "^5.0.4"
  },
  "config": {
    "commitizen": {
      "path": "./node_modules/cz-conventional-changelog"
    }
  },
  "lint-staged": {
    "*.{js,ts}": [
      "eslint --cache --fix",
      "prettier --write"
    ]
  }
}<|MERGE_RESOLUTION|>--- conflicted
+++ resolved
@@ -7,11 +7,7 @@
     "scraper",
     "crawler"
   ],
-<<<<<<< HEAD
-  "version": "0.12.3",
-=======
   "version": "0.13.1",
->>>>>>> 334a5dbf
   "main": "dist/_module.js",
   "repository": "https://github.com/catdevnull/twitter-scraper.git",
   "author": "karashiiro <49822414+karashiiro@users.noreply.github.com>",
